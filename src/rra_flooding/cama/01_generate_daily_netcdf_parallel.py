import getpass
import uuid
from jobmon.client.tool import Tool # type: ignore
from pathlib import Path

<<<<<<< HEAD
# Script directory
REPO_ROOT = Path.cwd()
SCRIPT_DIR = REPO_ROOT / "src" / "rra_flooding" / "cama"
=======
# Code directory
REPO_ROOT = Path.cwd()
>>>>>>> bbd7cee9

# Models, scenarios, and years
MODELS = ["ACCESS-CM2", "EC-Earth3", "INM-CM5-0", "MIROC6", "IPSL-CM6A-LR", "NorESM2-MM", "GFDL-CM4", "MRI-ESM2-0"]
SCENARIOS = ["historical", "ssp126", "ssp245", "ssp585"]
# Batch of 5 years    
YEARS = {
    "historical1": (1970, 1974),
    "historical2": (1975, 1979),
    "historical3": (1980, 1984),
    "historical4": (1985, 1989),
    "historical5": (1990, 1994),
    "historical6": (1995, 1999),
    "historical7": (2000, 2004),
    "historical8": (2005, 2009),
    "historical9": (2010, 2014),
    "batch1": (2015, 2019),
    "batch2": (2020, 2024),
    "batch3": (2025, 2029),
    "batch4": (2030, 2034),
    "batch5": (2035, 2039),
    "batch6": (2040, 2044),
    "batch7": (2045, 2049),
    "batch8": (2050, 2054),
    "batch9": (2055, 2059),
    "batch10": (2060, 2064),
    "batch11": (2065, 2069),
    "batch12": (2070, 2074),
    "batch13": (2075, 2079),
    "batch14": (2080, 2084),
    "batch15": (2085, 2089),
    "batch16": (2090, 2094),
    "batch17": (2095, 2099),
    "batch18": (2100, 2100),
}
variant = "r1i1p1f1"


# Jobmon setup
user = getpass.getuser()

log_dir = Path(f"/mnt/share/homes/{user}/flood/")
log_dir.mkdir(parents=True, exist_ok=True)
# Create directories for stdout and stderr
stdout_dir = log_dir / "stdout"
stderr_dir = log_dir / "stderr"
stdout_dir.mkdir(parents=True, exist_ok=True)
stderr_dir.mkdir(parents=True, exist_ok=True)

# Project
project = "proj_lsae"  # Adjust this to your project name if needed

wf_uuid = uuid.uuid4()
tool = Tool(name="daily_netcdf_generator")

# Create a workflow
workflow = tool.create_workflow(
    name=f"netcdf_workflow_{wf_uuid}",
    max_concurrently_running=500,  # Adjust based on system capacity
)

# Compute resources
workflow.set_default_compute_resources_from_dict(
    cluster_name="slurm",
    dictionary={
        "memory": "50G",
        "cores": 2,
        "runtime": "60m",
        "queue": "all.q",
        "project": project,  # Ensure the project is set correctly
        "stdout": str(stdout_dir),
        "stderr": str(stderr_dir),
    }
)

# Define the task template for processing each year batch
task_template = tool.get_task_template(
    template_name="daily_netcdf_generation",
    default_cluster_name="slurm",
    default_compute_resources={
        "memory": "50G",
        "cores": 2,
        "runtime": "60m",
        "queue": "all.q",
        "project": project,
        "stdout": str(stdout_dir),
        "stderr": str(stderr_dir),
    },
<<<<<<< HEAD
    command_template=(
        "python {SCRIPT_DIR}/01_generate_daily_netcdf.py "
=======
    command_template = (
        "python {repo_root}/01_generate_daily_netcdf.py "
>>>>>>> bbd7cee9
        "--model {{model}} "
        "--scenario {{scenario}} "
        "--start_year {{start_year}} "
        "--end_year {{end_year}} "
        "--variant {{variant}}"
    ).format(repo_root=REPO_ROOT),
<<<<<<< HEAD
    node_args=["model", "scenario", "start_year", "end_year"],  # 👈 Include years in node_args
    task_args=["variant"],  # Only variant is task-specific
=======
    node_args=["model", "scenario", "start_year", "end_year"],
    task_args=["variant"],
>>>>>>> bbd7cee9
    op_args=[],
)

# Add tasks
tasks = []
for model in MODELS:
    for scenario in SCENARIOS:
        if scenario == "historical":
            relevant_years = ["historical1", "historical2", "historical3", "historical4", "historical5", "historical6", "historical7", "historical8", "historical9"]
        else:
            relevant_years = ["batch1", "batch2", "batch3", "batch4", "batch5", "batch6", "batch7", "batch8", "batch9", "batch10", "batch11",
                              "batch12", "batch13", "batch14", "batch15", "batch16", "batch17", "batch18"]
        for year_batch in relevant_years:
            start_year, end_year = YEARS[year_batch]
            years = f"{start_year}-{end_year}"
            check_dir = Path(f"/mnt/team/rapidresponse/pub/flooding/CaMa-Flood/cmf_v420_pkg/out/{model}_{scenario}_{variant}_{years}")
            if not check_dir.exists():
                continue
            task = task_template.create_task(
                model=model,
                scenario=scenario,
                start_year=start_year,
                end_year=end_year,
                variant="r1i1p1f1",
            )
            tasks.append(task)

if tasks:
    workflow.add_tasks(tasks)
    print("✅ Tasks successfully added to workflow.")
else:
    print("⚠️ No tasks found.")
print(f"Number of tasks {len(tasks)}")
# Bind and run the workflow
try:
    workflow.bind()
    print("✅ Workflow successfully bound.")
    print(f"Workflow ID:  {workflow.workflow_id}")
except Exception as e:
    print(f"❌ Workflow binding failed: {e}")

try:
    workflow.run()
    print(f"🚀 Workflow submitted successfully! ID: {workflow.workflow_id}")
    print(f"🔗 Check status: https://jobmon-gui.ihme.washington.edu/#/workflow/{workflow.workflow_id}/tasks")
except Exception as e:
    print(f"❌ Workflow submission failed: {e}")<|MERGE_RESOLUTION|>--- conflicted
+++ resolved
@@ -1,167 +1,152 @@
-import getpass
-import uuid
-from jobmon.client.tool import Tool # type: ignore
-from pathlib import Path
-
-<<<<<<< HEAD
-# Script directory
-REPO_ROOT = Path.cwd()
-SCRIPT_DIR = REPO_ROOT / "src" / "rra_flooding" / "cama"
-=======
-# Code directory
-REPO_ROOT = Path.cwd()
->>>>>>> bbd7cee9
-
-# Models, scenarios, and years
-MODELS = ["ACCESS-CM2", "EC-Earth3", "INM-CM5-0", "MIROC6", "IPSL-CM6A-LR", "NorESM2-MM", "GFDL-CM4", "MRI-ESM2-0"]
-SCENARIOS = ["historical", "ssp126", "ssp245", "ssp585"]
-# Batch of 5 years    
-YEARS = {
-    "historical1": (1970, 1974),
-    "historical2": (1975, 1979),
-    "historical3": (1980, 1984),
-    "historical4": (1985, 1989),
-    "historical5": (1990, 1994),
-    "historical6": (1995, 1999),
-    "historical7": (2000, 2004),
-    "historical8": (2005, 2009),
-    "historical9": (2010, 2014),
-    "batch1": (2015, 2019),
-    "batch2": (2020, 2024),
-    "batch3": (2025, 2029),
-    "batch4": (2030, 2034),
-    "batch5": (2035, 2039),
-    "batch6": (2040, 2044),
-    "batch7": (2045, 2049),
-    "batch8": (2050, 2054),
-    "batch9": (2055, 2059),
-    "batch10": (2060, 2064),
-    "batch11": (2065, 2069),
-    "batch12": (2070, 2074),
-    "batch13": (2075, 2079),
-    "batch14": (2080, 2084),
-    "batch15": (2085, 2089),
-    "batch16": (2090, 2094),
-    "batch17": (2095, 2099),
-    "batch18": (2100, 2100),
-}
-variant = "r1i1p1f1"
-
-
-# Jobmon setup
-user = getpass.getuser()
-
-log_dir = Path(f"/mnt/share/homes/{user}/flood/")
-log_dir.mkdir(parents=True, exist_ok=True)
-# Create directories for stdout and stderr
-stdout_dir = log_dir / "stdout"
-stderr_dir = log_dir / "stderr"
-stdout_dir.mkdir(parents=True, exist_ok=True)
-stderr_dir.mkdir(parents=True, exist_ok=True)
-
-# Project
-project = "proj_lsae"  # Adjust this to your project name if needed
-
-wf_uuid = uuid.uuid4()
-tool = Tool(name="daily_netcdf_generator")
-
-# Create a workflow
-workflow = tool.create_workflow(
-    name=f"netcdf_workflow_{wf_uuid}",
-    max_concurrently_running=500,  # Adjust based on system capacity
-)
-
-# Compute resources
-workflow.set_default_compute_resources_from_dict(
-    cluster_name="slurm",
-    dictionary={
-        "memory": "50G",
-        "cores": 2,
-        "runtime": "60m",
-        "queue": "all.q",
-        "project": project,  # Ensure the project is set correctly
-        "stdout": str(stdout_dir),
-        "stderr": str(stderr_dir),
-    }
-)
-
-# Define the task template for processing each year batch
-task_template = tool.get_task_template(
-    template_name="daily_netcdf_generation",
-    default_cluster_name="slurm",
-    default_compute_resources={
-        "memory": "50G",
-        "cores": 2,
-        "runtime": "60m",
-        "queue": "all.q",
-        "project": project,
-        "stdout": str(stdout_dir),
-        "stderr": str(stderr_dir),
-    },
-<<<<<<< HEAD
-    command_template=(
-        "python {SCRIPT_DIR}/01_generate_daily_netcdf.py "
-=======
-    command_template = (
-        "python {repo_root}/01_generate_daily_netcdf.py "
->>>>>>> bbd7cee9
-        "--model {{model}} "
-        "--scenario {{scenario}} "
-        "--start_year {{start_year}} "
-        "--end_year {{end_year}} "
-        "--variant {{variant}}"
-    ).format(repo_root=REPO_ROOT),
-<<<<<<< HEAD
-    node_args=["model", "scenario", "start_year", "end_year"],  # 👈 Include years in node_args
-    task_args=["variant"],  # Only variant is task-specific
-=======
-    node_args=["model", "scenario", "start_year", "end_year"],
-    task_args=["variant"],
->>>>>>> bbd7cee9
-    op_args=[],
-)
-
-# Add tasks
-tasks = []
-for model in MODELS:
-    for scenario in SCENARIOS:
-        if scenario == "historical":
-            relevant_years = ["historical1", "historical2", "historical3", "historical4", "historical5", "historical6", "historical7", "historical8", "historical9"]
-        else:
-            relevant_years = ["batch1", "batch2", "batch3", "batch4", "batch5", "batch6", "batch7", "batch8", "batch9", "batch10", "batch11",
-                              "batch12", "batch13", "batch14", "batch15", "batch16", "batch17", "batch18"]
-        for year_batch in relevant_years:
-            start_year, end_year = YEARS[year_batch]
-            years = f"{start_year}-{end_year}"
-            check_dir = Path(f"/mnt/team/rapidresponse/pub/flooding/CaMa-Flood/cmf_v420_pkg/out/{model}_{scenario}_{variant}_{years}")
-            if not check_dir.exists():
-                continue
-            task = task_template.create_task(
-                model=model,
-                scenario=scenario,
-                start_year=start_year,
-                end_year=end_year,
-                variant="r1i1p1f1",
-            )
-            tasks.append(task)
-
-if tasks:
-    workflow.add_tasks(tasks)
-    print("✅ Tasks successfully added to workflow.")
-else:
-    print("⚠️ No tasks found.")
-print(f"Number of tasks {len(tasks)}")
-# Bind and run the workflow
-try:
-    workflow.bind()
-    print("✅ Workflow successfully bound.")
-    print(f"Workflow ID:  {workflow.workflow_id}")
-except Exception as e:
-    print(f"❌ Workflow binding failed: {e}")
-
-try:
-    workflow.run()
-    print(f"🚀 Workflow submitted successfully! ID: {workflow.workflow_id}")
-    print(f"🔗 Check status: https://jobmon-gui.ihme.washington.edu/#/workflow/{workflow.workflow_id}/tasks")
-except Exception as e:
+import getpass
+import uuid
+from jobmon.client.tool import Tool # type: ignore
+from pathlib import Path
+
+# Script directory
+REPO_ROOT = Path.cwd()
+SCRIPT_DIR = REPO_ROOT / "src" / "rra_flooding" / "cama"
+
+# Models, scenarios, and years
+MODELS = ["ACCESS-CM2", "EC-Earth3", "INM-CM5-0", "MIROC6", "IPSL-CM6A-LR", "NorESM2-MM", "GFDL-CM4", "MRI-ESM2-0"]
+SCENARIOS = ["historical", "ssp126", "ssp245", "ssp585"]
+# Batch of 5 years    
+YEARS = {
+    "historical1": (1970, 1974),
+    "historical2": (1975, 1979),
+    "historical3": (1980, 1984),
+    "historical4": (1985, 1989),
+    "historical5": (1990, 1994),
+    "historical6": (1995, 1999),
+    "historical7": (2000, 2004),
+    "historical8": (2005, 2009),
+    "historical9": (2010, 2014),
+    "batch1": (2015, 2019),
+    "batch2": (2020, 2024),
+    "batch3": (2025, 2029),
+    "batch4": (2030, 2034),
+    "batch5": (2035, 2039),
+    "batch6": (2040, 2044),
+    "batch7": (2045, 2049),
+    "batch8": (2050, 2054),
+    "batch9": (2055, 2059),
+    "batch10": (2060, 2064),
+    "batch11": (2065, 2069),
+    "batch12": (2070, 2074),
+    "batch13": (2075, 2079),
+    "batch14": (2080, 2084),
+    "batch15": (2085, 2089),
+    "batch16": (2090, 2094),
+    "batch17": (2095, 2099),
+    "batch18": (2100, 2100),
+}
+variant = "r1i1p1f1"
+
+
+# Jobmon setup
+user = getpass.getuser()
+
+log_dir = Path(f"/mnt/share/homes/{user}/flood/")
+log_dir.mkdir(parents=True, exist_ok=True)
+# Create directories for stdout and stderr
+stdout_dir = log_dir / "stdout"
+stderr_dir = log_dir / "stderr"
+stdout_dir.mkdir(parents=True, exist_ok=True)
+stderr_dir.mkdir(parents=True, exist_ok=True)
+
+# Project
+project = "proj_lsae"  # Adjust this to your project name if needed
+
+wf_uuid = uuid.uuid4()
+tool = Tool(name="daily_netcdf_generator")
+
+# Create a workflow
+workflow = tool.create_workflow(
+    name=f"netcdf_workflow_{wf_uuid}",
+    max_concurrently_running=500,  # Adjust based on system capacity
+)
+
+# Compute resources
+workflow.set_default_compute_resources_from_dict(
+    cluster_name="slurm",
+    dictionary={
+        "memory": "50G",
+        "cores": 2,
+        "runtime": "60m",
+        "queue": "all.q",
+        "project": project,  # Ensure the project is set correctly
+        "stdout": str(stdout_dir),
+        "stderr": str(stderr_dir),
+    }
+)
+
+# Define the task template for processing each year batch
+task_template = tool.get_task_template(
+    template_name="daily_netcdf_generation",
+    default_cluster_name="slurm",
+    default_compute_resources={
+        "memory": "50G",
+        "cores": 2,
+        "runtime": "60m",
+        "queue": "all.q",
+        "project": project,
+        "stdout": str(stdout_dir),
+        "stderr": str(stderr_dir),
+    },
+    command_template=(
+        "python {SCRIPT_DIR}/01_generate_daily_netcdf.py "
+        "--model {{model}} "
+        "--scenario {{scenario}} "
+        "--start_year {{start_year}} "
+        "--end_year {{end_year}} "
+        "--variant {{variant}}"
+    ).format(repo_root=REPO_ROOT),
+    node_args=["model", "scenario", "start_year", "end_year"],  # 👈 Include years in node_args
+    task_args=["variant"],  # Only variant is task-specific
+    op_args=[],
+)
+
+# Add tasks
+tasks = []
+for model in MODELS:
+    for scenario in SCENARIOS:
+        if scenario == "historical":
+            relevant_years = ["historical1", "historical2", "historical3", "historical4", "historical5", "historical6", "historical7", "historical8", "historical9"]
+        else:
+            relevant_years = ["batch1", "batch2", "batch3", "batch4", "batch5", "batch6", "batch7", "batch8", "batch9", "batch10", "batch11",
+                              "batch12", "batch13", "batch14", "batch15", "batch16", "batch17", "batch18"]
+        for year_batch in relevant_years:
+            start_year, end_year = YEARS[year_batch]
+            years = f"{start_year}-{end_year}"
+            check_dir = Path(f"/mnt/team/rapidresponse/pub/flooding/CaMa-Flood/cmf_v420_pkg/out/{model}_{scenario}_{variant}_{years}")
+            if not check_dir.exists():
+                continue
+            task = task_template.create_task(
+                model=model,
+                scenario=scenario,
+                start_year=start_year,
+                end_year=end_year,
+                variant="r1i1p1f1",
+            )
+            tasks.append(task)
+
+if tasks:
+    workflow.add_tasks(tasks)
+    print("✅ Tasks successfully added to workflow.")
+else:
+    print("⚠️ No tasks found.")
+print(f"Number of tasks {len(tasks)}")
+# Bind and run the workflow
+try:
+    workflow.bind()
+    print("✅ Workflow successfully bound.")
+    print(f"Workflow ID:  {workflow.workflow_id}")
+except Exception as e:
+    print(f"❌ Workflow binding failed: {e}")
+
+try:
+    workflow.run()
+    print(f"🚀 Workflow submitted successfully! ID: {workflow.workflow_id}")
+    print(f"🔗 Check status: https://jobmon-gui.ihme.washington.edu/#/workflow/{workflow.workflow_id}/tasks")
+except Exception as e:
     print(f"❌ Workflow submission failed: {e}")